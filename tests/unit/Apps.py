--- conflicted
+++ resolved
@@ -243,14 +243,9 @@
     Apps.deploy_release.mock.assert_called_with(
         config, app_id, app_name, app_dns,
         release.version, release.environment, release.stories,
-<<<<<<< HEAD
         release.maintenance, release.always_pull_images,
-        release.deleted, release.owner_uuid)
-=======
-        release.maintenance, release.deleted,
-        release.owner_uuid, release.owner_email
+        release.deleted, release.owner_uuid, release.owner_email
     )
->>>>>>> c7b9b527
 
     if raise_exc:
         logger.error.assert_called()
@@ -275,16 +270,11 @@
     for i in range(20):
         stories['services'][f'service_{i}'] = {}
 
-<<<<<<< HEAD
-    await Apps.deploy_release({}, 'app_id', 'app_dns', 'app_version', {},
-                              stories, False, False, False, 'owner_uuid')
-=======
     await Apps.deploy_release(
         {}, 'app_id', 'app_name', 'app_dns',
-        'app_version', {}, stories, False, False,
+        'app_version', {}, stories, False, False, False,
         'owner_uuid', 'example@example.com'
     )
->>>>>>> c7b9b527
 
     TooManyServices.__init__.assert_called_with(20, 15)
     Database.update_release_state.assert_called()
@@ -307,17 +297,12 @@
             Apps.apps[f'app_{i}'].owner_uuid = 'owner_uuid'
             stories['services'][f'service_{i}'] = {}
 
-<<<<<<< HEAD
-        await Apps.deploy_release({}, 'app_id', 'app_dns', 'app_version', {},
-                                  stories, False, False, False, 'owner_uuid')
-=======
         await Apps.deploy_release(
             {}, 'app_id', 'app_name',
             'app_dns', 'app_version', {},
-            stories, False, False,
+            stories, False, False, False,
             'owner_uuid', 'example@example.com'
         )
->>>>>>> c7b9b527
 
         TooManyActiveApps.__init__.assert_called_with(20, 5)
         Database.update_release_state.assert_called()
@@ -355,17 +340,12 @@
     patch.object(Apps, 'get_services',
                  new=async_mock(return_value=stories['services']))
 
-<<<<<<< HEAD
-    await Apps.deploy_release({}, 'app_id', 'app_dns', 'app_version', {},
-                              stories, False, False, False, 'owner_uuid')
-=======
     await Apps.deploy_release(
         {}, 'app_id', 'app_name',
         'app_dns', 'app_version', {},
-        stories, False, False,
+        stories, False, False, False,
         'owner_uuid', 'example@example.com'
     )
->>>>>>> c7b9b527
 
     TooManyVolumes.__init__.assert_called_with(20, 15)
     Database.update_release_state.assert_called()
@@ -399,16 +379,10 @@
         patch.object(App, 'bootstrap', new=async_mock())
 
     await Apps.deploy_release(
-<<<<<<< HEAD
-        config, 'app_id', 'app_dns', 'version', 'env',
+        config, 'app_id', 'app_name', 'app_dns', 'version', 'env',
         {'stories': True}, maintenance, always_pull_images,
-        deleted, 'owner_uuid')
-=======
-        config, 'app_id', 'app_name', 'app_dns', 'version', 'env',
-        {'stories': True}, maintenance, deleted,
-        'owner_uuid', 'example@example.com'
+        deleted, 'owner_uuid', 'example@example.com'
     )
->>>>>>> c7b9b527
 
     if maintenance:
         assert Database.update_release_state.call_count == 0
@@ -421,13 +395,6 @@
         assert Database.update_release_state.mock_calls[0] == mock.call(
             app_logger, config, 'app_id', 'version', ReleaseState.DEPLOYING)
 
-<<<<<<< HEAD
-        App.__init__.assert_called_with(
-            'app_id', 'app_dns', 'version', config,
-            app_logger,
-            {'stories': True}, services, always_pull_images,
-            'env', 'owner_uuid', app_config)
-=======
         App.__init__.assert_called_with(app_data=AppData(
             app_id='app_id',
             app_name='app_name',
@@ -437,13 +404,13 @@
             logger=app_logger,
             stories={'stories': True},
             services=services,
+            always_pull_images=always_pull_images,
             environment='env',
             owner_uuid='owner_uuid',
             owner_email='example@example.com',
             app_config=app_config
         ))
 
->>>>>>> c7b9b527
         App.bootstrap.mock.assert_called()
         Containers.init.mock.assert_called()
         if raise_exc is not None:
