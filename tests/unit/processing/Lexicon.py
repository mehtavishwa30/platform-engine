--- conflicted
+++ resolved
@@ -15,13 +15,8 @@
 
 @fixture
 def line():
-<<<<<<< HEAD
-    return {'enter': '2', 'exit': '25', 'ln': '1', LineConstants.service: 'alpine',
-            'args': ['args']}
-=======
     return {'enter': '2', 'exit': '25', 'ln': '1', 'container': 'alpine',
             'args': ['args'], 'next': '26'}
->>>>>>> 50b5bc06
 
 
 @fixture
@@ -35,12 +30,8 @@
 async def test_lexicon_run(patch, logger, story, line, async_mock):
     output = MagicMock()
     patch.object(Containers, 'exec', new=async_mock(return_value=output))
-<<<<<<< HEAD
+    patch.object(Lexicon, 'next_line_or_none')
     result = await Lexicon.execute(logger, story, line)
-=======
-    patch.object(Lexicon, 'next_line_or_none')
-    result = await Lexicon.run(logger, story, line)
->>>>>>> 50b5bc06
     story.resolve_command.assert_called_with(line)
     c = line[LineConstants.service]
     Containers.exec.mock.assert_called_with(logger, story, line, c,
@@ -74,13 +65,8 @@
 @mark.asyncio
 async def test_lexicon_run_log_none(patch, logger, story, line):
     story.resolve_command.return_value = 'log'
-<<<<<<< HEAD
-    story.next_line.return_value = None
+    patch.object(Lexicon, 'next_line_or_none', return_value=None)
     result = await Lexicon.execute(logger, story, line)
-=======
-    patch.object(Lexicon, 'next_line_or_none', return_value=None)
-    result = await Lexicon.run(logger, story, line)
->>>>>>> 50b5bc06
     assert result is None
 
 
