# -*- coding: utf-8 -*-
from unittest.mock import Mock

from asyncy import Exceptions
from asyncy.Containers import Containers
from asyncy.constants.ContextConstants import ContextConstants
from asyncy.processing import Lexicon
from asyncy.processing.internal.HttpEndpoint import HttpEndpoint

import pytest
from pytest import fixture, mark


@fixture
def line():
    return {'enter': '2', 'exit': '25', 'ln': '1', 'container': 'alpine',
            'args': ['args']}


@fixture
def http_line():
    return {
        'ln': '1',
        'container': 'http-endpoint',
        'next': '2',
        'args': [
            {
                '$OBJECT': 'argument',
                'name': 'method',
                'argument': {
                    '$OBJECT': 'string',
                    'string': 'get'
                }
            },
            {
                '$OBJECT': 'argument',
                'name': 'path',
                'argument': {
                    '$OBJECT': 'string',
                    'string': '/foo'
                }
            }
        ]
    }


@fixture
def story(patch, story):
    patch.many(story, ['end_line', 'resolve', 'resolve_command', 'next_line',
                       'context', 'next_block'])
    return story


def test_lexicon_run(patch, logger, story, line):
    patch.object(Containers, 'exec')
    result = Lexicon.run(logger, story, line)
    story.resolve_command.assert_called_with(line)
    Containers.exec.assert_called_with(logger, story, line['container'],
                                       story.resolve_command())
    story.end_line.assert_called_with(line['ln'],
                                      output=Containers.exec(),
                                      assign=None)
    story.next_line.assert_called_with(line['ln'])
    assert result == story.next_line()['ln']


def test_lexicon_run_none(patch, logger, story, line):
    story.next_line.return_value = None
    patch.object(Containers, 'exec')
    result = Lexicon.run(logger, story, line)
    assert result is None


def test_lexicon_run_log(patch, logger, story, line):
    story.resolve_command.return_value = 'log'
    result = Lexicon.run(logger, story, line)
    story.resolve_command.assert_called_with(line)
    story.end_line.assert_called_with(line['ln'])
    story.next_line.assert_called_with(line['ln'])
    assert result == story.next_line()['ln']


def test_lexicon_run_log_none(patch, logger, story, line):
    story.resolve_command.return_value = 'log'
    story.next_line.return_value = None
    result = Lexicon.run(logger, story, line)
    assert result is None


def test_lexicon_set(patch, logger, story):
    story.context = {}
    line = {'ln': '1', 'args': [{'paths': ['name']}, 'values']}
    story.resolve.return_value = 'resolved'
    result = Lexicon.set(logger, story, line)
    story.resolve.assert_called_with(line['args'][1])
    story.next_line.assert_called_with('1')
    story.end_line.assert_called_with(line['ln'],
                                      assign={'paths': ['name']},
                                      output='resolved')
    assert result == story.next_line()['ln']


def test_lexicon_if(logger, story, line):
    story.context = {}
    result = Lexicon.if_condition(logger, story, line)
    logger.log.assert_called_with('lexicon-if', line, story.context)
    story.resolve.assert_called_with(line['args'][0], encode=False)
    assert result == line['enter']


def test_lexicon_if_false(logger, story, line):
    story.context = {}
    story.resolve.return_value = False
    assert Lexicon.if_condition(logger, story, line) == line['exit']


def test_lexicon_unless(logger, story, line):
    story.context = {}
    result = Lexicon.unless_condition(logger, story, line)
    logger.log.assert_called_with('lexicon-unless', line, story.context)
    story.resolve.assert_called_with(line['args'][0], encode=False)
    assert result == line['exit']


def test_lexicon_unless_false(logger, story, line):
    story.context = {}
    story.resolve.return_value = False
    assert Lexicon.unless_condition(logger, story, line) == line['enter']


def test_lexicon_for_loop(patch, logger, story, line):
    patch.object(Lexicon, 'run')
    line['args'] = [
        'element',
        {'$OBJECT': 'path', 'paths': ['elements']}
    ]
    story.context = {'elements': ['one']}
    story.resolve.return_value = ['one']
    story.environment = {}
    result = Lexicon.for_loop(logger, story, line)
    Lexicon.run.assert_called_with(logger, story, line['ln'])
    assert result == line['exit']


@mark.parametrize('string', ['hello', 'hello.story'])
def test_lexicon_next(logger, story, line, string):
    story.resolve.return_value = string
    result = Lexicon.next(logger, story, line)
    story.resolve.assert_called_with(line['args'][0])
    assert result == 'hello.story'


<<<<<<< HEAD
# def test_lexicon_wait(patch, logger, story, line):
#     with pytest.raises(NotImplementedError):
#         Lexicon.wait(logger, story, line)
#     patch.object(current_app, 'send_task')
#     patch.object(dateparser, 'parse')
#     story.environment = {}
#     result = Lexicon.wait(logger, story, line)
#     story.resolve.assert_called_with(line['args'][0])
#     logger.log.assert_called_with('lexicon-wait', line)
#     dateparser.parse.assert_called_with('in {}'.format(story.resolve()))
#     task_name = 'asyncy.CeleryTasks.process_story'
#     args = [story.app_id, story.name]
#     kwargs = {'block': '1', 'environment': story.environment}
#     current_app.send_task.assert_called_with(task_name, args=args,
#                                              kwargs=kwargs,
#                                              eta=dateparser.parse())
#     story.next_line.assert_called_with(line['exit'])
#     story.end_line.assert_called_with(line['ln'])
#     assert result == story.next_line()['ln']
=======
def test_lexicon_run_http_endpoint(patch, logger, story, http_line):
    return_values = Mock()
    return_values.side_effect = ['get', '/']
    patch.object(HttpEndpoint, 'register_http_endpoint')
    story.resolve.side_effect = return_values
    story.next_line.return_value = None

    Lexicon.run(logger, story, http_line)

    HttpEndpoint.register_http_endpoint.assert_called_with(
        line=http_line['next'], method='get', path='/',
        story=story)

    story.next_block.assert_called_with(http_line)


@mark.parametrize('args', [[None, '/'], ['get', None]])
def test_lexicon_run_http_endpoint_no_method(patch, logger, story,
                                             http_line, args):
    with pytest.raises(Exceptions.ArgumentNotFoundError):
        return_values = Mock()
        return_values.side_effect = args
        story.resolve.side_effect = return_values
        story.next_line.return_value = None

        Lexicon.run(logger, story, http_line)


@mark.parametrize('http_object', ['request', 'response'])
def test_lexicon_run_http_request_response(patch, logger, story, http_object):
    http_object_line = {
        'ln': '1',
        'container': http_object
    }

    story.context.return_value = {
        ContextConstants.server_request: 'foo'
    }

    story.container = http_object
    patch.object(HttpEndpoint, 'run')

    Lexicon.run(logger, story, http_object_line)

    HttpEndpoint.run.assert_called_with(story, http_object_line)
    story.end_line.assert_called()


def test_lexicon_wait(patch, logger, story, line):
    with pytest.raises(NotImplementedError):
        Lexicon.wait(logger, story, line)
    # patch.object(current_app, 'send_task')
    # patch.object(dateparser, 'parse')
    # story.environment = {}
    # result = Lexicon.wait(logger, story, line)
    # story.resolve.assert_called_with(line['args'][0])
    # logger.log.assert_called_with('lexicon-wait', line)
    # dateparser.parse.assert_called_with('in {}'.format(story.resolve()))
    # task_name = 'asyncy.CeleryTasks.process_story'
    # args = [story.app_id, story.name]
    # kwargs = {'block': '1', 'environment': story.environment}
    # current_app.send_task.assert_called_with(task_name, args=args,
    #                                          kwargs=kwargs,
    #                                          eta=dateparser.parse())
    # story.next_line.assert_called_with(line['exit'])
    # story.end_line.assert_called_with(line['ln'])
    # assert result == story.next_line()['ln']
>>>>>>> 289b902b
<|MERGE_RESOLUTION|>--- conflicted
+++ resolved
@@ -150,7 +150,6 @@
     assert result == 'hello.story'
 
 
-<<<<<<< HEAD
 # def test_lexicon_wait(patch, logger, story, line):
 #     with pytest.raises(NotImplementedError):
 #         Lexicon.wait(logger, story, line)
@@ -170,7 +169,6 @@
 #     story.next_line.assert_called_with(line['exit'])
 #     story.end_line.assert_called_with(line['ln'])
 #     assert result == story.next_line()['ln']
-=======
 def test_lexicon_run_http_endpoint(patch, logger, story, http_line):
     return_values = Mock()
     return_values.side_effect = ['get', '/']
@@ -216,26 +214,4 @@
     Lexicon.run(logger, story, http_object_line)
 
     HttpEndpoint.run.assert_called_with(story, http_object_line)
-    story.end_line.assert_called()
-
-
-def test_lexicon_wait(patch, logger, story, line):
-    with pytest.raises(NotImplementedError):
-        Lexicon.wait(logger, story, line)
-    # patch.object(current_app, 'send_task')
-    # patch.object(dateparser, 'parse')
-    # story.environment = {}
-    # result = Lexicon.wait(logger, story, line)
-    # story.resolve.assert_called_with(line['args'][0])
-    # logger.log.assert_called_with('lexicon-wait', line)
-    # dateparser.parse.assert_called_with('in {}'.format(story.resolve()))
-    # task_name = 'asyncy.CeleryTasks.process_story'
-    # args = [story.app_id, story.name]
-    # kwargs = {'block': '1', 'environment': story.environment}
-    # current_app.send_task.assert_called_with(task_name, args=args,
-    #                                          kwargs=kwargs,
-    #                                          eta=dateparser.parse())
-    # story.next_line.assert_called_with(line['exit'])
-    # story.end_line.assert_called_with(line['ln'])
-    # assert result == story.next_line()['ln']
->>>>>>> 289b902b
+    story.end_line.assert_called()