# -*- coding: utf-8 -*-
import asyncio
import json
from collections import deque

from asyncy.App import App, AppData
from asyncy.AppConfig import Expose
from asyncy.Containers import Containers
from asyncy.Exceptions import StoryscriptError
from asyncy.Kubernetes import Kubernetes
from asyncy.Types import StreamingService
from asyncy.constants.ServiceConstants import ServiceConstants
from asyncy.processing import Story
from asyncy.processing.Services import Command, Service, Services
from asyncy.utils import Dict
from asyncy.utils.HttpUtils import HttpUtils

import pytest
from pytest import fixture, mark

from tornado.httpclient import AsyncHTTPClient, HTTPRequest, HTTPResponse


@fixture
def exc(patch):
    def func(*args):
        raise Exception()

    return func


@fixture
def app(config, logger, magic):
<<<<<<< HEAD
    return App('app_id', 'app_dns', logger, config,
               magic(), magic(), magic(), False, {}, 'owner_uuid', magic())
=======
    return App(app_data=AppData(
        app_id='app_id',
        app_name='app_name',
        app_dns='app_dns',
        config=config,
        logger=logger,
        version=magic(),
        stories=magic(),
        services={},
        owner_uuid='owner_uuid',
        owner_email='example@example.com',
        environment={},
        app_config=magic()
    ))
>>>>>>> c7b9b527


def test_add_subscription(patch, app, magic):
    streaming_service = magic()
    payload = {'payload': True}
    app.add_subscription('sub_id', streaming_service, 'event_name',
                         payload)
    sub = app.get_subscription('sub_id')
    assert sub.streaming_service == streaming_service
    assert sub.id == 'sub_id'
    assert sub.payload == payload
    assert sub.event == 'event_name'
    app.remove_subscription('sub_id')
    assert app.get_subscription('sub_id') is None


@mark.asyncio
@mark.parametrize('response_code', [200, 500])
async def test_unsubscribe_all(patch, app, async_mock, magic, response_code):
    streaming_service = StreamingService('alpine', 'echo', 'alpine-1',
                                         'alpine.com')

    payload = {
        'sub_body': {
            'payload': True
        }
    }
    app.add_subscription('sub_id', streaming_service, 'event_name',
                         payload)

    app.add_subscription('sub_id_with_no_unsub',
                         streaming_service, 'foo',
                         payload)

    app.services = {
        'alpine': {
            ServiceConstants.config: {
                'actions': {
                    'echo': {
                        'events': {
                            'event_name': {
                                'http': {
                                    'unsubscribe': {
                                        'port': 28,
                                        'path': '/unsub'
                                    }
                                }
                            },
                            'foo': {
                                'http': {}
                            }
                        }
                    }
                }
            }
        }
    }

    res = magic()
    res.code = response_code
    patch.object(HttpUtils, 'fetch_with_retry',
                 new=async_mock(return_value=res))

    patch.init(AsyncHTTPClient)

    client = AsyncHTTPClient()

    await app.unsubscribe_all()

    url = 'http://alpine.com:28/unsub'
    expected_kwargs = {
        'method': 'POST',
        'body': json.dumps(payload['sub_body']),
        'headers': {
            'Content-Type': 'application/json; charset=utf-8'
        }
    }

    HttpUtils.fetch_with_retry.mock.assert_called_with(
        3, app.logger, url, client, expected_kwargs)

    if response_code != 200:
        app.logger.error.assert_called_once()


@mark.parametrize('env', [{'env': True}, None, {'a': {'nested': '1'}}])
def test_app_init(magic, config, logger, env):
    services = magic()
    stories = magic()
    expected_secrets = {}
    if env:
        for k, v in env.items():
            if not isinstance(v, dict):
                expected_secrets[k.lower()] = v

    version = 100
    app_config = magic()
    config.APP_DOMAIN = 'asyncyapp.com'
<<<<<<< HEAD
    app = App('app_id', 'app_dns', version, config, logger,
              stories, services, False, env, 'owner_1', app_config)
=======

    app = App(app_data=AppData(
        app_id='app_id',
        app_name='app_name',
        app_dns='app_dns',
        version=version,
        config=config,
        logger=logger,
        stories=stories,
        services=services,
        environment=env,
        owner_uuid='owner_1',
        owner_email='example@example.com',
        app_config=app_config
    ))
>>>>>>> c7b9b527

    if env is None:
        env = {}

    assert app.app_id == 'app_id'
    assert app.app_dns == 'app_dns'
    assert app.config == config
    assert app.logger == logger
    assert app.owner_uuid == 'owner_1'
    assert app.owner_email == 'example@example.com'
    assert app.stories == stories['stories']
    assert app.services == services
    assert not app.always_pull_images
    assert app.environment == env
    assert app.app_context['hostname'] == f'{app.app_dns}.asyncyapp.com'
    assert app.app_context['version'] == version
    assert app.app_context['secrets'] == expected_secrets
    assert app.entrypoint == stories['entrypoint']
    assert app.app_config == app_config


@mark.asyncio
async def test_app_bootstrap(patch, app, async_mock):
    patch.object(app, 'run_stories', new=async_mock())
    patch.object(app, 'start_services', new=async_mock())
    stories = {'entrypoint': ['foo'], 'stories': {'foo': {}}}
    app.stories = stories
    await app.bootstrap()

    assert app.run_stories.mock.call_count == 1
    assert app.start_services.mock.call_count == 1


@mark.asyncio
async def test_start_services_completed(patch, app, async_mock):
    app.stories = {}
    patch.object(asyncio, 'wait', new=async_mock(return_value=([], [])))
    await app.start_services()


@mark.asyncio
async def test_start_services_completed_exc(patch, app, async_mock, magic):
    app.stories = {
        'a': {
            'tree': {
                '1': {
                    'method': 'execute'
                }
            },
            'entrypoint': '1'
        }
    }

    patch.object(Containers, 'is_service_reusable', return_value=True)
    patch.object(Services, 'is_internal', return_value=False)
    chain = deque()
    chain.append(Service(name='foo'))
    chain.append(Command(name='foo'))
    patch.object(Services, 'resolve_chain', return_value=chain)
    task = magic()
    task.exception.return_value = Exception()
    patch.object(asyncio, 'wait', new=async_mock(return_value=([task], [])))
    with pytest.raises(Exception):
        await app.start_services()


@mark.parametrize('reusable', [True, False])
@mark.parametrize('internal', [True, False])
@mark.asyncio
async def test_start_services(patch, app, async_mock, magic,
                              reusable, internal):
    app.stories = {
        'a.story': {
            'tree': {
                '1': {
                    'method': 'execute',
                    'next': '2'
                },
                '2': {
                    'method': 'execute',
                    'next': '3'
                },
                '3': {'method': 'not_execute'}
            },
            'entrypoint': '1'
        }
    }
    chain = deque()
    chain.append(Service(name='cold_service'))
    chain.append(Command(name='cold_command'))

    start_container_result = magic()

    patch.object(Services, 'resolve_chain', return_value=chain)
    patch.object(Services, 'is_internal', return_value=internal)
    patch.object(Services, 'start_container',
                 return_value=start_container_result)
    patch.object(Containers, 'is_service_reusable', return_value=reusable)
    patch.object(asyncio, 'wait', new=async_mock(return_value=([], [])))

    await app.start_services()

    tasks = [start_container_result]
    if not reusable:
        tasks = [start_container_result, start_container_result]

    if not internal:
        asyncio.wait.mock.assert_called_with(tasks)


@mark.asyncio
async def test_expose_services(patch, app, async_mock):
    a = Expose(service='foo', service_expose_name='foo',
               http_path='foo')
    b = Expose(service='foo', service_expose_name='foo',
               http_path='foo')
    patch.object(app.app_config, 'get_expose_config', return_value=[a, b])
    patch.object(App, '_expose_service', new=async_mock())

    await app.expose_services()

    assert app._expose_service.mock.call_count == 2


@mark.parametrize('no_config', [True, False])
@mark.parametrize('no_http_path', [True, False])
@mark.asyncio
async def test_expose_service(patch, app, async_mock, no_config, no_http_path):
    if no_http_path and no_config:
        # THey're mutually exclusive.
        return

    app.services = {
        'foo': {
            'configuration': {
                'expose': {
                    'my_expose_name': {
                        'http': {
                            'path': '/expose_path',
                            'port': 1993
                        }
                    }
                }
            }
        }
    }

    if no_config:
        app.services['foo']['configuration']['expose']['my_expose_name'] = None

    if no_http_path:
        app.services['foo']['configuration']['expose'][
            'my_expose_name']['http']['path'] = None

    patch.object(Containers, 'expose_service', new=async_mock())

    e = Expose(service='foo', service_expose_name='my_expose_name',
               http_path='/expose_external_path')

    if no_config or no_http_path:
        with pytest.raises(StoryscriptError):
            await app._expose_service(e)
    else:
        await app._expose_service(e)
        Containers.expose_service.mock.assert_called_with(app, e)


@mark.asyncio
async def test_app_run_stories(patch, app, async_mock):
    stories = {
        'foo': {},
        'bar': {}
    }
    app.entrypoint = ['foo', 'bar']
    app.stories = stories
    patch.object(Story, 'run', new=async_mock())
    await app.run_stories()
    assert Story.run.mock.call_count == 2


@mark.asyncio
async def test_app_destroy_no_stories(patch, async_mock, app):
    app.stories = None
    patch.object(Kubernetes, 'clean_namespace', new=async_mock())
    patch.object(app, 'clear_subscriptions_synapse', new=async_mock())
    assert await app.destroy() is None


@mark.asyncio
async def test_app_run_stories_exc(patch, app, async_mock, exc):
    app.stories = {
        'foo': {},
        'bar': {}
    }
    app.entrypoint = ['foo', 'bar']
    patch.object(app, 'logger')

    patch.object(Story, 'run', new=async_mock(side_effect=exc))

    with pytest.raises(Exception):
        await app.run_stories()


@mark.asyncio
@mark.parametrize('status_code', [200, 500])
async def test_clear_subscriptions_synapse(patch, app, async_mock,
                                           status_code):
    app.app_id = 'my_cool_app'
    app.config.ASYNCY_SYNAPSE_HOST = 'syn'
    app.config.ASYNCY_SYNAPSE_PORT = 9000

    expected_url = f'http://{app.config.ASYNCY_SYNAPSE_HOST}:' \
                   f'{app.config.ASYNCY_SYNAPSE_PORT}/clear_all'

    expected_kwargs = {
        'method': 'POST',
        'body': json.dumps({
            'app_id': app.app_id
        }),
        'headers': {
            'Content-Type': 'application/json; charset=utf-8'
        }
    }
    res = HTTPResponse(HTTPRequest(url=expected_url), status_code)
    patch.object(HttpUtils, 'fetch_with_retry',
                 new=async_mock(return_value=res))

    ret = await app.clear_subscriptions_synapse()
    HttpUtils.fetch_with_retry.mock.assert_called_with(
        3, app.logger, expected_url, AsyncHTTPClient(), expected_kwargs)

    if status_code == 200:
        assert ret is True
    else:
        assert ret is False


@mark.asyncio
async def test_app_destroy(patch, app, async_mock):
    app.stories = {
        'foo': {},
        'bar': {}
    }
    app.entrypoint = ['foo', 'bar']
    patch.object(app, 'unsubscribe_all', new=async_mock())
    patch.object(app, 'clear_subscriptions_synapse', new=async_mock())
    await app.destroy()

    app.unsubscribe_all.mock.assert_called()
    app.clear_subscriptions_synapse.mock.assert_called()<|MERGE_RESOLUTION|>--- conflicted
+++ resolved
@@ -31,10 +31,6 @@
 
 @fixture
 def app(config, logger, magic):
-<<<<<<< HEAD
-    return App('app_id', 'app_dns', logger, config,
-               magic(), magic(), magic(), False, {}, 'owner_uuid', magic())
-=======
     return App(app_data=AppData(
         app_id='app_id',
         app_name='app_name',
@@ -44,12 +40,12 @@
         version=magic(),
         stories=magic(),
         services={},
+        always_pull_images=False,
         owner_uuid='owner_uuid',
         owner_email='example@example.com',
         environment={},
         app_config=magic()
     ))
->>>>>>> c7b9b527
 
 
 def test_add_subscription(patch, app, magic):
@@ -136,7 +132,8 @@
 
 
 @mark.parametrize('env', [{'env': True}, None, {'a': {'nested': '1'}}])
-def test_app_init(magic, config, logger, env):
+@mark.parametrize('always_pull_images', [False, True])
+def test_app_init(magic, config, logger, env, always_pull_images):
     services = magic()
     stories = magic()
     expected_secrets = {}
@@ -148,10 +145,6 @@
     version = 100
     app_config = magic()
     config.APP_DOMAIN = 'asyncyapp.com'
-<<<<<<< HEAD
-    app = App('app_id', 'app_dns', version, config, logger,
-              stories, services, False, env, 'owner_1', app_config)
-=======
 
     app = App(app_data=AppData(
         app_id='app_id',
@@ -162,12 +155,12 @@
         logger=logger,
         stories=stories,
         services=services,
+        always_pull_images=always_pull_images,
         environment=env,
         owner_uuid='owner_1',
         owner_email='example@example.com',
         app_config=app_config
     ))
->>>>>>> c7b9b527
 
     if env is None:
         env = {}
@@ -180,7 +173,7 @@
     assert app.owner_email == 'example@example.com'
     assert app.stories == stories['stories']
     assert app.services == services
-    assert not app.always_pull_images
+    assert app.always_pull_images == always_pull_images
     assert app.environment == env
     assert app.app_context['hostname'] == f'{app.app_dns}.asyncyapp.com'
     assert app.app_context['version'] == version
@@ -380,7 +373,7 @@
     app.config.ASYNCY_SYNAPSE_PORT = 9000
 
     expected_url = f'http://{app.config.ASYNCY_SYNAPSE_HOST}:' \
-                   f'{app.config.ASYNCY_SYNAPSE_PORT}/clear_all'
+        f'{app.config.ASYNCY_SYNAPSE_PORT}/clear_all'
 
     expected_kwargs = {
         'method': 'POST',
