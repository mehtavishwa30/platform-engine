# -*- coding: utf-8 -*-
import time

from asyncy.Stories import Stories

from pytest import fixture, mark

from storyscript.resolver import Resolver


def test_stories_init(app, logger, story):
    assert story.app == app
    assert story.name == 'hello.story'
    assert story.logger == logger
    # assert story.tree ==
    assert story.results == {}


def test_stories_line(magic, story):
    story.tree = magic()
    line = story.line('1')
    assert line == story.tree['1']


def test_stories_sorted_lines(magic, story):
    story.tree = {'1': {}, '2': {}, '21': {}, '3': {}}
    assert story.sorted_lines() == ['1', '2', '3', '21']


def test_stories_first_line(patch, story):
    patch.object(Stories, 'sorted_lines', return_value=['16', '23'])
    story.tree = {'23': {'ln': '23'}, '16': {'ln': '16'}}
    result = story.first_line()
    assert Stories.sorted_lines.call_count == 1
    assert result == '16'


def test_stories_next_line(patch, story):
    patch.object(Stories, 'sorted_lines', return_value=['1', '2'])
    story.tree = {'1': {'ln': '1'}, '2': {'ln': '2'}}
    result = story.next_line('1')
    assert Stories.sorted_lines.call_count == 1
    assert result == story.tree['2']


def test_stories_next_line_jump(patch, story):
    patch.object(Stories, 'sorted_lines', return_value=['1', '3'])
    story.tree = {'1': {'ln': '1'}, '3': {'ln': '3'}}
    assert story.next_line('1') == story.tree['3']


def test_stories_next_line_none(patch, story):
    patch.object(Stories, 'sorted_lines', return_value=['1'])
    story.tree = {'1': {'ln': '1'}}
    assert story.next_line('1') is None


def test_stories_start_from(patch, story):
    story.tree = {
        '1': {'ln': '1'},
        '2': {'ln': '2'}
    }
    story.start_from('2')
    assert story.tree == {'2': {'ln': '2'}}


def test_stories_child_block(patch, story):
    story.tree = {
        '1': {'ln': '1', 'enter': '2', 'exit': 2},
        '2': {'ln': '2', 'parent': '1'},
        '3': {'ln': '3', 'parent': '1'},
    }
    story.child_block('1')
    assert story.tree == {'2': {'ln': '2', 'parent': '1'},
                          '3': {'ln': '3', 'parent': '1'}}


def test_stories_child_block_with_nested_blocks(patch, story):
    story.tree = {
        '1': {'ln': '1', 'enter': '2', 'exit': '2', 'next': '2'},
        '2': {'ln': '2', 'parent': '1', 'next': '3'},
        '3': {'ln': '3', 'parent': '1', 'enter': '4', 'exit': '4'},
        '4': {'ln': '4', 'parent': '3', 'next': '5'},
        '5': {'ln': '5', 'parent': '1'},
        '6': {'ln': '6'}
    }

    story.child_block('1')

    assert story.tree == {
        '2': {'ln': '2', 'parent': '1', 'next': '3'},
        '3': {'ln': '3', 'parent': '1', 'enter': '4', 'exit': '4'},
        '4': {'ln': '4', 'parent': '3', 'next': '5'},
        '5': {'ln': '5', 'parent': '1'}
    }


def test_stories_child_block_inside_block(patch, story):
    story.tree = {
        '1': {'ln': '1', 'enter': '2', 'exit': '2', 'next': '2'},
        '2': {'ln': '2', 'parent': '1', 'next': '3'},
        '3': {'ln': '3', 'parent': '1', 'enter': '4', 'exit': '4'},
        '4': {'ln': '4', 'parent': '3', 'next': '5'},
        '5': {'ln': '5', 'parent': '1'},
        '6': {'ln': '6'}
    }

    story.child_block('3')

    assert story.tree == {
        '4': {'ln': '4', 'parent': '3', 'next': '5'}
    }


def test_stories_child_block_for_empty_result(patch, story):
    story.tree = {
        '1': {'ln': '1', 'enter': '2', 'exit': '2', 'next': '2'},
        '2': {'ln': '2', 'parent': '1', 'next': '3'},
        '3': {'ln': '3', 'parent': '1', 'enter': '4', 'exit': '4'},
        '4': {'ln': '4', 'parent': '3', 'next': '5'},
        '5': {'ln': '5', 'parent': '1'},
        '6': {'ln': '6'}
    }

    story.child_block('6')

    assert story.tree == {}


def test_stories_child_block_for_non_existent(patch, story):
    story.tree = {}

    story.child_block('1')

    assert story.tree == {}


def test_stories_is_command(patch, logger, story):
    story.containers = {'container': {'commands': {'command': {}}}}
    argument = {'$OBJECT': 'path', 'paths': ['command']}
    result = story.is_command('container', argument)
    assert result


def test_stories_is_command_no_object(patch, logger, story):
    result = story.is_command('container', 'string')
    assert result is None


def test_stories_is_command_none(patch, logger, story):
    story.containers = {'container': {'commands': {'command': {}}}}
    argument = {'$OBJECT': 'string'}
    result = story.is_command('container', argument)
    assert result is None


def test_stories_resolve(patch, logger, story):
    patch.object(Resolver, 'resolve')
    story.context = 'context'
    result = story.resolve('args')
    logger.log.assert_called_with('story-resolve', 'args', 'args')
    assert result == 'args'


def test_stories_resolve_file(patch, story):
    # patch for $OBJECT=file
    patch.object(Resolver, 'resolve', return_value='/file.path')
    story.context = 'context'
    result = story.resolve({'$OBJECT': 'file', 'string': '/file.path'})
    assert result == '/tmp/cache/file.path'


def test_command_arguments_list(patch, story):
    patch.object(Stories, 'resolve', return_value='something')
    obj = {'$OBJECT': 'string', 'string': 'string'}
    result = story.command_arguments_list([obj])
    Stories.resolve.assert_called_with(obj, encode=True)
    assert result == ['something']


def test_command_arguments_list_none(patch, story):
    """
    Ensures that when an argument resolves to None it is used literally
    """
    patch.object(Stories, 'resolve', return_value=None)
    obj = {'$OBJECT': 'path', 'paths': ['literal']}
    result = story.command_arguments_list([obj])
    Stories.resolve.assert_called_with(obj)
    assert result == ['literal']


def test_stories_resolve_command(patch, logger, story):
    patch.many(Stories, ['is_command', 'command_arguments_list'])
    Stories.command_arguments_list.return_value = ['argument']
    line = {'container': 'container', 'args': [{'paths': ['command']}, 'arg']}
    result = story.resolve_command(line)
    Stories.is_command.assert_called_with('container', {'paths': ['command']})
    assert result == 'command argument'


def test_stories_resolve_command_log(patch, logger, story):
    patch.many(Stories, ['is_command', 'command_arguments_list'])
    Stories.command_arguments_list.return_value = ['info', 'message']
    line = {'container': 'log',
            'args': [{'$OBJECT': 'path', 'paths': ['info']},
                     {'$OBJECT': 'string', 'string': 'message'}]}
    result = story.resolve_command(line)
    Stories.command_arguments_list.assert_called_with(line['args'])
    story.logger.log_raw.assert_called_with('info', 'message')
    assert result == 'log'


def test_stories_resolve_command_log_single_arg(patch, logger, story):
    patch.many(Stories, ['is_command', 'command_arguments_list'])
    Stories.command_arguments_list.return_value = ['part1', 'part2']
    line = {'container': 'log',
            'args': [{'$OBJECT': 'string', 'string': 'part1'},
                     {'$OBJECT': 'string', 'string': 'part2'}]}
    result = story.resolve_command(line)
    Stories.command_arguments_list.assert_called_with(line['args'])
    story.logger.log_raw.assert_called_with('info', 'part1, part2')
    assert result == 'log'


def test_stories_resolve_command_none(patch, logger, story):
    patch.many(Stories, ['is_command', 'command_arguments_list'])
    Stories.is_command.return_value = None
    line = {'container': 'container', 'args': ['command', 'arg']}
    story.resolve_command(line)
    Stories.command_arguments_list.assert_called_with(line['args'])


def test_stories_start_line(patch, story):
    patch.object(time, 'time')
    story.start_line('1')
    assert story.results['1'] == {'start': time.time()}


def test_stories_end_line(patch, story):
    patch.object(time, 'time')
    story.results = {'1': {'start': 'start'}}
    story.end_line('1')
    assert story.results['1']['output'] is None
    assert story.results['1']['end'] == time.time()
    assert story.results['1']['start'] == 'start'


def test_stories_end_line_output(patch, story):
    patch.object(time, 'time')
    story.results = {'1': {'start': 'start'}}
    story.end_line('1', output='output')
    assert story.results['1']['output'] == 'output'


def test_stories_end_line_output_as_list(patch, story):
    patch.object(time, 'time')
    story.results = {'1': {'start': 'start'}}
    story.end_line('1', output=['a', 'b'])
    assert story.results['1']['output'] == ['a', 'b']


def test_stories_end_line_output_as_json(patch, story):
    patch.object(time, 'time')
    story.results = {'1': {'start': 'start'}}
    story.end_line('1', output='{"key":"value"}')
    assert story.results['1']['output'] == {'key': 'value'}


def test_stories_end_line_output_as_sting(patch, story):
    patch.object(time, 'time')
    story.results = {'1': {'start': 'start'}}
    story.end_line('1', output='   foobar\n\t')
    assert story.results['1']['output'] == 'foobar'


def test_stories_end_line_output_as_bytes(patch, story):
    patch.object(time, 'time')
    story.results = {'1': {'start': 'start'}}
    story.end_line('1', output=b'output')
    assert story.results['1']['output'] == 'output'


@mark.parametrize('input,output', [
    (None, 'null'),
    (False, 'false'),
    (True, 'true'),
    ('string', "'string'"),
    ("st'ring", "'st\'ring'"),
    (1, "'1'"),
    ({'foo': 'bar'}, "'{\"foo\": \"bar\"}'"),
    (['foobar'], "'[\"foobar\"]'"),
])
def test_stories_encode(story, input, output):
    assert story.encode(input) == output


def test_stories_prepare(story):
    story.prepare(None, None, None)


def test_stories_prepare_context(story, app):
    story.app = app
    story.prepare({}, None, None)
<<<<<<< HEAD
    assert story.context == {'env': app.environment}
=======
    assert story.environment == app.environment
>>>>>>> 1235d802


def test_stories_prepare_start(patch, story):
    patch.object(Stories, 'start_from')
    story.prepare(None, 'start', None)
    Stories.start_from.assert_called_with('start')


def test_stories_prepare_block(patch, story):
    patch.object(Stories, 'child_block')
    story.prepare(None, None, 'block')
    Stories.child_block.assert_called_with('block')


def test_stories_next_block_simple(patch, story):
    story.tree = {
        '2': {'ln': '2', 'enter': '3', 'next': '3'},
        '3': {'ln': '3', 'parent': '2', 'next': '4'},
        '4': {'ln': '4'}
    }

    assert isinstance(story, Stories)

    assert story.next_block(story.line('2')) == story.tree['4']


def test_stories_next_block_nested(patch, story):
    story.tree = {
        '2': {'ln': '2', 'enter': '3', 'next': '3'},
        '3': {'ln': '3', 'parent': '2', 'next': '4'},
        '4': {'ln': '4', 'enter': '5', 'parent': '2', 'next': '5'},
        '5': {'ln': '5', 'parent': '4', 'next': '6'},
        '6': {'ln': '6', 'parent': '4', 'next': '7'},
        '7': {'ln': '7'}
    }

    assert isinstance(story, Stories)

    assert story.next_block(story.line('2')) == story.tree['7']


def test_stories_next_block_nested_inner(patch, story):
    story.tree = {
        '2': {'ln': '2', 'enter': '3', 'next': '3'},
        '3': {'ln': '3', 'parent': '2', 'next': '4'},
        '4': {'ln': '4', 'enter': '5', 'parent': '2', 'next': '5'},
        '5': {'ln': '5', 'parent': '4', 'next': '6'},
        '6': {'ln': '6', 'parent': '4', 'next': '7'},
        '7': {'ln': '7', 'parent': '2', 'next': '8'},
        '8': {'ln': '8', 'parent': '2'}
    }

    assert isinstance(story, Stories)

    assert story.next_block(story.line('4')) == story.tree['7']<|MERGE_RESOLUTION|>--- conflicted
+++ resolved
@@ -301,11 +301,7 @@
 def test_stories_prepare_context(story, app):
     story.app = app
     story.prepare({}, None, None)
-<<<<<<< HEAD
-    assert story.context == {'env': app.environment}
-=======
     assert story.environment == app.environment
->>>>>>> 1235d802
 
 
 def test_stories_prepare_start(patch, story):
