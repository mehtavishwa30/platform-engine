--- conflicted
+++ resolved
@@ -16,31 +16,6 @@
     assert story.results == {}
 
 
-<<<<<<< HEAD
-=======
-def test_stories_get(patch, config, story):
-    patch.object(Http, 'get')
-    our_story = {
-        'tree': {},
-        'context': {},
-        'environment': {},
-        'containers': {},
-        'repository': {},
-        'version': 'foo'
-    }
-    Http.get.return_value = our_story
-    story.get()
-    url = 'http://{}/apps/1/stories/hello.story'.format(config.api_url)
-    Http.get.assert_called_with(url, json=True)
-    assert story.tree == our_story['tree']
-    assert story.context == our_story['context']
-    assert story.environment == our_story['environment']
-    assert story.containers == our_story['containers']
-    assert story.repository == our_story['repository']
-    assert story.version == our_story['version']
-
-
->>>>>>> 289b902b
 def test_stories_line(magic, story):
     story.tree = magic()
     line = story.line('1')
@@ -276,11 +251,7 @@
 
 def test_stories_prepare_block(patch, story):
     patch.object(Stories, 'child_block')
-<<<<<<< HEAD
     story.prepare(None, None, 'block')
-    Stories.child_block.assert_called_with('block')
-=======
-    story.prepare(None, None, None, 'block')
     Stories.child_block.assert_called_with('block')
 
 
@@ -330,5 +301,4 @@
 
     assert isinstance(story, Stories)
 
-    assert story.next_block(story.line('4')) == story.tree['script']['7']
->>>>>>> 289b902b
+    assert story.next_block(story.line('4')) == story.tree['script']['7']