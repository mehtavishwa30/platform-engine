--- conflicted
+++ resolved
@@ -73,16 +73,10 @@
                             where state != 'NO_DEPLOY'::release_state
                             group by app_uuid)
             select app_uuid, id as version, config environment,
-<<<<<<< HEAD
-                   payload stories,
+                   payload stories, apps.name as app_name,
                    maintenance, always_pull_images,
                    hostname app_dns, state, deleted,
-                   apps.owner_uuid
-=======
-                   payload stories, apps.name as app_name,
-                   maintenance, hostname app_dns, state, deleted,
                    apps.owner_uuid, owner_emails.email as owner_email
->>>>>>> c7b9b527
             from latest
                    inner join releases using (app_uuid, id)
                    inner join apps on (latest.app_uuid = apps.uuid)
@@ -93,27 +87,17 @@
             """
             db.cur.execute(query, (app_id,))
             data = db.cur.fetchone()
-<<<<<<< HEAD
-            return Release(app_uuid=data['app_uuid'], version=data['version'],
-                           environment=data['environment'],
-                           stories=data['stories'],
-                           maintenance=data['maintenance'],
-                           always_pull_images=data['always_pull_images'],
-                           app_dns=data['app_dns'],
-                           state=data['state'], deleted=data['deleted'],
-                           owner_uuid=data['owner_uuid'])
-=======
-            return Release(
-                app_uuid=data['app_uuid'],
-                app_name=data['app_name'],
-                version=data['version'],
-                environment=data['environment'],
-                stories=data['stories'],
-                maintenance=data['maintenance'],
-                app_dns=data['app_dns'],
-                state=data['state'],
-                deleted=data['deleted'],
-                owner_uuid=data['owner_uuid'],
-                owner_email=data['owner_email']
-            )
->>>>>>> c7b9b527
+        return Release(
+            app_uuid=data['app_uuid'],
+            app_name=data['app_name'],
+            version=data['version'],
+            environment=data['environment'],
+            stories=data['stories'],
+            maintenance=data['maintenance'],
+            always_pull_images=data['always_pull_images'],
+            app_dns=data['app_dns'],
+            state=data['state'],
+            deleted=data['deleted'],
+            owner_uuid=data['owner_uuid'],
+            owner_email=data['owner_email']
+        )