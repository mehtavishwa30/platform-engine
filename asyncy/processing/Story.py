# -*- coding: utf-8 -*-
import time

from .. import Metrics
from ..Exceptions import StoryscriptError
from ..Exceptions import StoryscriptRuntimeError
from ..Stories import Stories
from ..constants.ContextConstants import ContextConstants
from ..constants.LineSentinels import LineSentinels
from ..processing import Lexicon


class Story:

    @staticmethod
    def story(app, logger, story_name):
        return Stories(app, story_name, logger)

    @staticmethod
    def save(logger, story, start):
        """
        Saves the narration and the results for each line.
        """
        logger.log('story-save', story.name, story.app_id)

    @staticmethod
    async def execute(logger, story):
        """
        Executes each line in the story
        """
        line_number = story.first_line()
        while line_number:
            result = await Story.execute_line(logger, story, line_number)

            # Sentinels are not allowed to escape from here.
            if LineSentinels.is_sentinel(result):
                raise StoryscriptRuntimeError(
                    message=f'A sentinel has escaped ({result})!',
                    story=story, line=story.line(line_number))

            line_number = result
            logger.log('story-execution', line_number)

    @staticmethod
    async def execute_line(logger, story, line_number):
        """
        Executes a single line by calling the Lexicon for various operations.

        To execute a function completely, see Story#call.

        :return: Returns the next line number to be executed
        (return value from Lexicon), or None if there is none.
        """
        line: dict = story.line(line_number)
        story.start_line(line_number)
<<<<<<< HEAD
        try:
            method = line['method']
            if method == 'if' or method == 'else' or method == 'elif':
                return await Lexicon.if_condition(logger, story, line)
            elif method == 'for':
                return await Lexicon.for_loop(logger, story, line)
            elif method == 'execute':
                return await Lexicon.execute(logger, story, line)
            elif method == 'set' or method == 'expression' \
                    or method == 'mutation':
                return await Lexicon.set(logger, story, line)
            elif method == 'call':
                return await Lexicon.call(logger, story, line)
            elif method == 'function':
                return await Lexicon.function(logger, story, line)
            elif method == 'when':
                return await Lexicon.when(logger, story, line)
            elif method == 'return':
                return await Lexicon.ret(logger, story, line)
            elif method == 'break':
                return await Lexicon.break_(logger, story, line)
            else:
                raise NotImplementedError(
                    f'Unknown method to execute: {method}'
                )
        except BaseException as e:
            if isinstance(e, StoryscriptError):  # Don't wrap StoryscriptError.
                e.story = story  # Always set.
                e.line = line  # Always set.
                raise e

            logger.error(f'Unhandled story execution error: {str(e)}', e)
            raise StoryscriptError(message=f'Failed to execute line',
                                   story=story, line=line, root_exc=e)
=======

        with story.new_frame(line_number):
            try:
                method = line['method']
                if method == 'if' or method == 'else' or method == 'elif':
                    return await Lexicon.if_condition(logger, story, line)
                elif method == 'for':
                    return await Lexicon.for_loop(logger, story, line)
                elif method == 'execute':
                    return await Lexicon.execute(logger, story, line)
                elif method == 'set' or method == 'expression' \
                        or method == 'mutation':
                    return await Lexicon.set(logger, story, line)
                elif method == 'call':
                    return await Lexicon.call(logger, story, line)
                elif method == 'function':
                    return await Lexicon.function(logger, story, line)
                elif method == 'when':
                    return await Lexicon.when(logger, story, line)
                elif method == 'return':
                    return await Lexicon.ret(logger, story, line)
                elif method == 'break':
                    return await Lexicon.break_(logger, story, line)
                else:
                    raise NotImplementedError(
                        f'Unknown method to execute: {method}'
                    )
            except BaseException as e:
                if isinstance(e, AsyncyError):  # Don't wrap AsyncyError.
                    e.story = story  # Always set.
                    e.line = line  # Always set.
                    raise e

                raise AsyncyRuntimeError(message='Failed to execute line',
                                         story=story, line=line, root=e)
>>>>>>> 0eb13ecf

    @staticmethod
    async def execute_block(logger, story, parent_line: dict):
        """
        Executes all the lines whose parent is parent_line, and returns
        either one of the following:
        1. A sentinel (from LineSentinels) - if this was returned by execute()
        2. None in all other cases

        The result can have special significance, such as the BREAK
        line sentinel.
        """
        next_line = story.line(parent_line['enter'])

        # If this block represents a streaming service, copy over it's
        # output to the context, so that Lexicon can read it later.
        if parent_line.get('output') is not None \
                and parent_line.get('method') == 'when':
            story.context[ContextConstants.service_output] = \
                parent_line['output'][0]

            if story.context.get(ContextConstants.service_event) is not None:
                story.context[parent_line['output'][0]] = \
                    story.context[ContextConstants.service_event].get('data')

        while next_line is not None \
                and story.line_has_parent(parent_line['ln'], next_line):
            result = await Story.execute_line(logger, story, next_line['ln'])

            if result == LineSentinels.RETURN:
                return None  # Block has completed execution.
            elif LineSentinels.is_sentinel(result):
                return result

            next_line = story.line(result)

        return None

    @classmethod
    async def run(cls,
                  app, logger, story_name, *, story_id=None,
                  block=None, context=None,
                  function_name=None):
        start = time.time()
        try:
            logger.log('story-start', story_name, story_id)

            story = cls.story(app, logger, story_name)
            story.prepare(context)

            if function_name:
                raise StoryscriptRuntimeError('No longer supported', story=story, line=story.line(block))
            elif block:
                with story.new_frame(block):
                    await cls.execute_block(logger, story, story.line(block))
            else:
                await cls.execute(logger, story)

            logger.log('story-end', story_name, story_id)
            Metrics.story_run_success.labels(app_id=app.app_id,
                                             story_name=story_name) \
                .observe(time.time() - start)
        except BaseException as err:
            Metrics.story_run_failure.labels(app_id=app.app_id,
                                             story_name=story_name) \
                .observe(time.time() - start)
            raise err
        finally:
            Metrics.story_run_total.labels(app_id=app.app_id,
                                           story_name=story_name) \
                .observe(time.time() - start)<|MERGE_RESOLUTION|>--- conflicted
+++ resolved
@@ -53,42 +53,6 @@
         """
         line: dict = story.line(line_number)
         story.start_line(line_number)
-<<<<<<< HEAD
-        try:
-            method = line['method']
-            if method == 'if' or method == 'else' or method == 'elif':
-                return await Lexicon.if_condition(logger, story, line)
-            elif method == 'for':
-                return await Lexicon.for_loop(logger, story, line)
-            elif method == 'execute':
-                return await Lexicon.execute(logger, story, line)
-            elif method == 'set' or method == 'expression' \
-                    or method == 'mutation':
-                return await Lexicon.set(logger, story, line)
-            elif method == 'call':
-                return await Lexicon.call(logger, story, line)
-            elif method == 'function':
-                return await Lexicon.function(logger, story, line)
-            elif method == 'when':
-                return await Lexicon.when(logger, story, line)
-            elif method == 'return':
-                return await Lexicon.ret(logger, story, line)
-            elif method == 'break':
-                return await Lexicon.break_(logger, story, line)
-            else:
-                raise NotImplementedError(
-                    f'Unknown method to execute: {method}'
-                )
-        except BaseException as e:
-            if isinstance(e, StoryscriptError):  # Don't wrap StoryscriptError.
-                e.story = story  # Always set.
-                e.line = line  # Always set.
-                raise e
-
-            logger.error(f'Unhandled story execution error: {str(e)}', e)
-            raise StoryscriptError(message=f'Failed to execute line',
-                                   story=story, line=line, root_exc=e)
-=======
 
         with story.new_frame(line_number):
             try:
@@ -117,14 +81,13 @@
                         f'Unknown method to execute: {method}'
                     )
             except BaseException as e:
-                if isinstance(e, AsyncyError):  # Don't wrap AsyncyError.
+                if isinstance(e, StoryscriptError):  # Don't wrap AsyncyError.
                     e.story = story  # Always set.
                     e.line = line  # Always set.
                     raise e
 
-                raise AsyncyRuntimeError(message='Failed to execute line',
+                raise StoryscriptRuntimeError(message='Failed to execute line',
                                          story=story, line=line, root=e)
->>>>>>> 0eb13ecf
 
     @staticmethod
     async def execute_block(logger, story, parent_line: dict):
@@ -176,10 +139,9 @@
             story.prepare(context)
 
             if function_name:
-                raise StoryscriptRuntimeError('No longer supported', story=story, line=story.line(block))
+                raise AsyncyRuntimeError('No longer supported')
             elif block:
-                with story.new_frame(block):
-                    await cls.execute_block(logger, story, story.line(block))
+                await cls.execute_block(logger, story, story.line(block))
             else:
                 await cls.execute(logger, story)
 
