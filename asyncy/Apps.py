--- conflicted
+++ resolved
@@ -48,7 +48,6 @@
     @classmethod
     async def deploy_release(cls, config, app_id, app_dns,
                              version, environment, stories,
-                             always_pull_images: bool,
                              maintenance: bool, deleted: bool, owner_uuid):
         logger = cls.make_logger_for_app(config, app_id, version)
         logger.info(f'Deploying app {app_id}@{version}')
@@ -99,8 +98,7 @@
             app_config = cls.get_app_config(raw=stories.get('yaml', {}))
 
             app = App(app_id, app_dns, version, config, logger,
-                      stories, services, always_pull_images,
-                      environment, owner_uuid, app_config)
+                      stories, services, environment, owner_uuid, app_config)
 
             await Containers.clean_app(app)
 
@@ -244,41 +242,8 @@
                 glogger.warn(f'Another deployment for app {app_id} is in '
                              f'progress. Will not reload.')
                 return
-<<<<<<< HEAD
-            conn = cls.new_pg_conn(config)
-
-            curs = conn.cursor()
-            query = """
-            with latest as (select app_uuid, max(id) as id
-                            from releases
-                            where state != 'NO_DEPLOY'::release_state
-                            group by app_uuid)
-            select app_uuid, id, config, payload,
-                    always_pull_images, maintenance,
-                    hostname, state, deleted, apps.owner_uuid
-            from latest
-                   inner join releases using (app_uuid, id)
-                   inner join apps on (latest.app_uuid = apps.uuid)
-                   inner join app_dns using (app_uuid)
-            where app_uuid = %s;
-            """
-            curs.execute(query, (app_id,))
-            release = curs.fetchone()
-            version = release[1]
-            environment = release[2]
-            stories = release[3]
-            always_pull_images = release[4]
-            maintenance = release[5]
-            app_dns = release[6]
-            state = release[7]
-            deleted = release[8]
-            owner_uuid = release[9]
-
-            if state == ReleaseState.FAILED.value:
-=======
             release = Database.get_release_for_deployment(config, app_id)
             if release.state == ReleaseState.FAILED.value:
->>>>>>> 0c3f88f6
                 glogger.warn(f'Cowardly refusing to deploy app '
                              f'{app_id}@{release.version} as it\'s '
                              f'last state is FAILED')
@@ -289,19 +254,12 @@
                              f'app {app_id}@{release.version}. '
                              f'Halting deployment.')
                 return
-
             await asyncio.wait_for(
                 cls.deploy_release(
-<<<<<<< HEAD
-                    config, app_id, app_dns, version,
-                    environment, stories, always_pull_images,
-                    maintenance, deleted, owner_uuid),
-=======
                     config, app_id, release.app_dns, release.version,
                     release.environment, release.stories,
                     release.maintenance, release.deleted,
                     release.owner_uuid),
->>>>>>> 0c3f88f6
                 timeout=5 * 60)
             glogger.info(f'Reloaded app {app_id}@{release.version}')
         except BaseException as e:
