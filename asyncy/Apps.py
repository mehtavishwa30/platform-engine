--- conflicted
+++ resolved
@@ -49,14 +49,8 @@
     @classmethod
     async def deploy_release(cls, config, app_id, app_name, app_dns,
                              version, environment, stories,
-<<<<<<< HEAD
                              maintenance: bool, always_pull_images: bool,
-                             deleted: bool, owner_uuid):
-=======
-                             maintenance: bool, deleted: bool,
-                             owner_uuid, owner_email):
-
->>>>>>> c7b9b527
+                             deleted: bool, owner_uuid, owner_email):
         logger = cls.make_logger_for_app(config, app_id, version)
         logger.info(f'Deploying app {app_id}@{version}')
 
@@ -105,11 +99,6 @@
 
             app_config = cls.get_app_config(raw=stories.get('yaml', {}))
 
-<<<<<<< HEAD
-            app = App(app_id, app_dns, version, config, logger,
-                      stories, services, always_pull_images,
-                      environment, owner_uuid, app_config)
-=======
             app = App(
                 app_data=AppData(
                     app_id=app_id,
@@ -120,13 +109,13 @@
                     logger=logger,
                     stories=stories,
                     services=services,
+                    always_pull_images=always_pull_images,
                     environment=environment,
                     owner_uuid=owner_uuid,
                     owner_email=owner_email,
                     app_config=app_config
                 )
             )
->>>>>>> c7b9b527
 
             await Containers.clean_app(app)
 
@@ -282,21 +271,14 @@
                              f'app {app_id}@{release.version}. '
                              f'Halting deployment.')
                 return
-
-            print(release)
-
             await asyncio.wait_for(
                 cls.deploy_release(
                     config, app_id, release.app_name,
                     release.app_dns, release.version,
                     release.environment, release.stories,
-<<<<<<< HEAD
                     release.maintenance, release.always_pull_images,
-                    release.deleted, release.owner_uuid),
-=======
-                    release.maintenance, release.deleted,
-                    release.owner_uuid, release.owner_email),
->>>>>>> c7b9b527
+                    release.deleted, release.owner_uuid,
+                    release.owner_email),
                 timeout=5 * 60)
             glogger.info(f'Reloaded app {app_id}@{release.version}')
         except BaseException as e:
