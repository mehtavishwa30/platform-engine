--- conflicted
+++ resolved
@@ -1,42 +1,8 @@
 # -*- coding: utf-8 -*-
 
 
-class TooManyVolumes(Exception):
-    def __init__(self, volume_count, max_volumes):
-        super().__init__(
-            f'Your app makes use of {volume_count} volumes. '
-            f'The total permissible limit during Storyscript Beta is '
-            f'{max_volumes} volumes. Please see '
-            f'https://docs.storyscript.io/faq/ for more information.')
+class StoryscriptError(Exception):
 
-<<<<<<< HEAD
-
-class TooManyActiveApps(Exception):
-    def __init__(self, active_apps, max_apps):
-        super().__init__(
-            f'Only {max_apps} active apps are allowed during '
-            'Storyscript Beta. '
-            'Please see https://docs.storyscript.io/faq/ '
-            'for more information.')
-
-
-class TooManyServices(Exception):
-    def __init__(self, service_count, max_services):
-        super().__init__(
-            f'Your app makes use of {service_count} services. '
-            f'The total permissible limit during Storyscript Beta is '
-            f'{max_services} services. Please see '
-            f'https://docs.storyscript.io/faq/ for more information.')
-
-
-class StoryscriptError(Exception):
-    def __init__(self, message=None, story=None, line=None, root_exc=None):
-        super().__init__(message)
-        self.message = message
-        self.story = story
-        self.line = line
-        self.root_exc = root_exc
-=======
     def __init__(self, message='', story=None, line=None, root=None):
         self.message = message
         self.story = story
@@ -66,14 +32,13 @@
             trace += f'\n    at line {item}: {src} (in {self.story.name})'
 
         return trace
->>>>>>> 0eb13ecf
 
 
 class StoryscriptRuntimeError(StoryscriptError):
     pass
 
 
-class TypeAssertionRuntimeError(StoryscriptRuntimeError):
+class TypeAssertionRuntimeError(StoryscriptError):
     def __init__(self, type_expected, type_received, value):
         super().__init__(
             message=f'Incompatible type assertion: '
@@ -81,7 +46,7 @@
             f'expected {type_expected}')
 
 
-class TypeValueRuntimeError(StoryscriptRuntimeError):
+class TypeValueRuntimeError(StoryscriptError):
     def __init__(self, type_expected, type_received, value):
         super().__init__(
             message=f'Type conversion failed from '
@@ -96,8 +61,35 @@
 
 
 class ContainerSpecNotRegisteredError(StoryscriptError):
-    def __init__(self, container_name, story=None, line=None):
-        super().__init__(message=f'Service {container_name} not registered!', story=story, line=line)
+    def __init__(self, container_name):
+        super().__init__(message=f'Service {container_name} not registered!')
+
+
+class TooManyVolumes(StoryscriptError):
+    def __init__(self, volume_count, max_volumes):
+        super().__init__(
+            message=f'Your app makes use of {volume_count} volumes. '
+            f'The total permissible limit during Storyscript Beta is '
+            f'{max_volumes} volumes. Please see '
+            f'https://docs.storyscript.io/faq/ for more information.')
+
+
+class TooManyActiveApps(StoryscriptError):
+    def __init__(self, active_apps, max_apps):
+        super().__init__(
+            message=f'Only {max_apps} active apps are allowed during '
+            'Storyscript Beta. '
+            'Please see https://docs.storyscript.io/faq/ '
+            'for more information.')
+
+
+class TooManyServices(StoryscriptError):
+    def __init__(self, service_count, max_services):
+        super().__init__(
+            message=f'Your app makes use of {service_count} services. '
+            f'The total permissible limit during Storyscript Beta is '
+            f'{max_services} services. Please see '
+            f'https://docs.storyscript.io/faq/ for more information.')
 
 
 class ArgumentNotFoundError(StoryscriptError):
