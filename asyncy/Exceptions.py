--- conflicted
+++ resolved
@@ -69,45 +69,27 @@
     def __init__(self, volume_count, max_volumes):
         super().__init__(
             message=f'Your app makes use of {volume_count} volumes. '
-<<<<<<< HEAD
-            f'The total permissible limit during Asyncy Beta is '
-            f'{max_volumes} volumes. Please see '
-            f'https://docs.asyncy.com/faq/ for more information.')
-=======
                     f'The total permissible limit during Storyscript Beta is '
                     f'{max_volumes} volumes. Please see '
                     f'https://docs.storyscript.io/faq/ for more information.')
->>>>>>> 0c3f88f6
 
 
 class TooManyActiveApps(AsyncyError):
     def __init__(self, active_apps, max_apps):
         super().__init__(
-<<<<<<< HEAD
-            message=f'Only {max_apps} active apps are allowed during Asyncy '
-            f'Beta. Please see '
-            f'https://docs.asyncy.com/faq/ for more information.')
-=======
             message=f'Only {max_apps} active apps are allowed during '
             'Storyscript Beta. '
             'Please see https://docs.storyscript.io/faq/ '
             'for more information.')
->>>>>>> 0c3f88f6
 
 
 class TooManyServices(AsyncyError):
     def __init__(self, service_count, max_services):
         super().__init__(
             message=f'Your app makes use of {service_count} services. '
-<<<<<<< HEAD
-            f'The total permissible limit during Asyncy Beta is '
-            f'{max_services} services. Please see '
-            f'https://docs.asyncy.com/faq/ for more information.')
-=======
                     f'The total permissible limit during Storyscript Beta is '
                     f'{max_services} services. Please see '
                     f'https://docs.storyscript.io/faq/ for more information.')
->>>>>>> 0c3f88f6
 
 
 class ArgumentNotFoundError(AsyncyError):
@@ -150,15 +132,10 @@
         assert service is not None
         assert tag is not None
         super().__init__(
-<<<<<<< HEAD
             message=f'The service "{service}:{tag}" '
-            f'was not found in the Asyncy Hub. '
-            f'Hint: 1. Check with the Asyncy team if this service has '
-=======
-            f'The service "{name}" was not found in the Storyscript Hub. '
-            f'Hint: 1. Check with the Storyscript team if this service has '
->>>>>>> 0c3f88f6
-            f'been made public; 2. Service names are case sensitive',
+            'was not found in the Storyscript Hub. '
+            'Hint: 1. Check with the Storyscript team if this service has '
+            'been made public; 2. Service names are case sensitive',
             story=story, line=line)
 
 
