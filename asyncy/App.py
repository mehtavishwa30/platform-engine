--- conflicted
+++ resolved
@@ -33,6 +33,7 @@
     'logger': Logger,
     'stories': dict,
     'services': dict,
+    'always_pull_images': bool,
     'environment': typing.Union[dict, None],
     'owner_uuid': str,
     'owner_email': typing.Union[str, None],
@@ -51,28 +52,6 @@
     The runtime config for this app.
     """
 
-<<<<<<< HEAD
-    def __init__(self, app_id: str, app_dns: str, version: int, config: Config,
-                 logger: Logger, stories: dict, services: dict,
-                 always_pull_images: bool, environment: dict,
-                 owner_uuid: str, app_config: AppConfig):
-        self._subscriptions = {}
-        self.app_id = app_id
-        self.app_dns = app_dns
-        self.config = config
-        self.app_config = app_config
-        self.version = version
-        self.logger = logger
-        self.owner_uuid = owner_uuid
-        if environment is None:
-            environment = {}
-
-        self.environment = CaseInsensitiveDict(data=environment)
-        self.stories = stories['stories']
-        self.entrypoint = stories['entrypoint']
-        self.services = services
-        self.always_pull_images = always_pull_images
-=======
     def __init__(self, app_data: AppData):
         self._subscriptions = {}
         self.app_id = app_data.app_id
@@ -94,7 +73,7 @@
         self.stories = app_data.stories['stories']
         self.entrypoint = app_data.stories['entrypoint']
         self.services = app_data.services
->>>>>>> c7b9b527
+        self.always_pull_images = app_data.always_pull_images
         secrets = CaseInsensitiveDict()
         for k, v in self.environment.items():
             if not isinstance(v, dict):
