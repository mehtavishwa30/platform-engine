# -*- coding: utf-8 -*-
import struct

from tornado.httpclient import AsyncHTTPClient, HTTPError

import ujson

from .Exceptions import ContainerSpecNotRegisteredError, DockerError
from .utils.HttpUtils import HttpUtils

MAX_RETRIES = 3

API_VERSION = 'v1.37'


class Containers:

    @classmethod
    def format_command(cls, story, line, container_name, command):
        services = story.app.services.get('services', {})
        spec = services.get(container_name)

        if spec is None:
            raise ContainerSpecNotRegisteredError(
                container_name=container_name
            )

        args = spec['config']['commands'][command].get('arguments')

        if args is None:
            return [command]

        command_format = spec['config']['commands'][command].get('format')
        if command_format is None:
            # Construct a dictionary of all arguments required and send them
            # as a JSON string to the command.
            all_args = {}
            for k in args:
                all_args[k] = story.argument_by_name(line, k)

            return [command, ujson.dumps(all_args)]

        command_parts = command_format.split(' ')

        for k in args:
            actual = story.argument_by_name(line, k)
            for i in range(0, len(command_parts)):
                command_parts[i] = command_parts[i].replace('{' + k + '}',
                                                            actual)

        return command_parts

    @classmethod
    async def exec(cls, logger, story, line, container_name, command):
        """
        Executes a command asynchronously in the given container.

        Returns:
        Output of the process (stdout).

        Raises:
        asyncy.Exceptions.DockerError:
            If the execution failed for an unknown reason.
        """
        logger.log('container-start', container_name)
        http_client = AsyncHTTPClient()

        container = f'asyncy--{container_name}-1'

        exec_create_post_data = {
            'Container': container,
            'User': 'root',
            'Privileged': False,
            'Cmd': cls.format_command(story, line, container_name, command),
            'AttachStdin': False,
            'AttachStdout': True,
            'AttachStderr': True,
            'Tty': False
        }

        headers = {
            'Content-Type': 'application/json; charset=utf-8'
        }

        endpoint = story.app.config.DOCKER_HOST

        if story.app.config.DOCKER_TLS_VERIFY == '1':
            endpoint = endpoint.replace('http://', 'https://')

        exec_create_url = f'{endpoint}/{API_VERSION}' \
                          f'/containers/{container}/exec'

        create_kwargs = {
            'method': 'POST',
            'headers': headers,
            'body': ujson.dumps(exec_create_post_data)
        }

        cls._insert_auth_kwargs(story, create_kwargs)

        response = await cls._fetch_with_retry(story, line, exec_create_url,
                                               http_client, create_kwargs)

        create_result = ujson.loads(response.body)

        exec_id = create_result['Id']

        exec_start_url = f'{endpoint}/{API_VERSION}/exec/{exec_id}/start'

        exec_start_post_data = {
            'Tty': False,
            'Detach': False
        }

        exec_start_kwargs = {
            'method': 'POST',
            'headers': headers,
            'body': ujson.dumps(exec_start_post_data)
        }

        cls._insert_auth_kwargs(story, exec_start_kwargs)

        response = await cls._fetch_with_retry(story, line, exec_start_url,
                                               http_client, exec_start_kwargs)

        # Read our stdin/stdout multiplexed stream.
        # https://docs.docker.com/engine/api/v1.32/#operation/ContainerAttach
        stdout = ''
        stderr = ''

        while True:
            header = response.buffer.read(8)

            if header is b'':  # EOS.
                break

            length = struct.unpack('>I', header[4:])  # Big endian.

            output = response.buffer.read(length[0]).decode('utf-8')

            if header[0] == 1:
                stdout += output
            elif header[0] == 2:
                stderr += output
            else:
                raise Exception('Don\'t know what {0} in the header means'
                                .format(header[0]))

        logger.log('container-end', container_name)

        return stdout[:-1]  # Truncate the leading \n from the console.

    @classmethod
<<<<<<< HEAD
    async def _fetch_with_retry(cls, story, url, http_client, kwargs):
        try:
            return await HttpUtils.fetch_with_retry(MAX_RETRIES, story.logger,
                                                    url, http_client, kwargs)
        except HTTPError as e:
            raise DockerError(message=f'Failed to call {url}!')
=======
    async def _fetch_with_retry(cls, story, line, url, http_client, kwargs):
        attempts = 0
        while attempts < MAX_RETRIES:
            attempts = attempts + 1
            try:
                return await http_client.fetch(url, **kwargs)
            except HTTPError as e:
                story.logger.log_raw(
                    'error',
                    f'Failed to call {url}; attempt={attempts}; err={str(e)}'
                )

        raise DockerError(message=f'Failed to call {url}!',
                          story=story, line=line)
>>>>>>> 5a92e533

    @classmethod
    def _insert_auth_kwargs(cls, story, kwargs):
        if story.app.config.DOCKER_TLS_VERIFY != '':
            kwargs['validate_cert'] = True
            cert_path = story.app.config.DOCKER_CERT_PATH
            kwargs['ca_certs'] = cert_path + '/ca.pem'
            kwargs['client_key'] = cert_path + '/key.pem'
            kwargs['client_cert'] = cert_path + '/cert.pem'<|MERGE_RESOLUTION|>--- conflicted
+++ resolved
@@ -151,29 +151,13 @@
         return stdout[:-1]  # Truncate the leading \n from the console.
 
     @classmethod
-<<<<<<< HEAD
-    async def _fetch_with_retry(cls, story, url, http_client, kwargs):
+    async def _fetch_with_retry(cls, story, line, url, http_client, kwargs):
         try:
             return await HttpUtils.fetch_with_retry(MAX_RETRIES, story.logger,
                                                     url, http_client, kwargs)
         except HTTPError as e:
-            raise DockerError(message=f'Failed to call {url}!')
-=======
-    async def _fetch_with_retry(cls, story, line, url, http_client, kwargs):
-        attempts = 0
-        while attempts < MAX_RETRIES:
-            attempts = attempts + 1
-            try:
-                return await http_client.fetch(url, **kwargs)
-            except HTTPError as e:
-                story.logger.log_raw(
-                    'error',
-                    f'Failed to call {url}; attempt={attempts}; err={str(e)}'
-                )
-
-        raise DockerError(message=f'Failed to call {url}!',
-                          story=story, line=line)
->>>>>>> 5a92e533
+            raise DockerError(message=f'Failed to call {url}!',
+                              story=story, line=line)
 
     @classmethod
     def _insert_auth_kwargs(cls, story, kwargs):
