# -*- coding: utf-8 -*-
import struct

from tornado.httpclient import AsyncHTTPClient, HTTPError

import ujson

<<<<<<< HEAD
from .Exceptions import DockerError
from .utils.HttpUtils import HttpUtils
=======
from .Exceptions import ContainerSpecNotRegisteredError, DockerError
>>>>>>> 1e8eee17

MAX_RETRIES = 3

API_VERSION = 'v1.37'


class Containers:

    @classmethod
    def format_command(cls, story, line, container_name, command):
        services = story.app.services.get('services', {})
        spec = services.get(container_name)

        if spec is None:
            raise ContainerSpecNotRegisteredError(
                container_name=container_name
            )

        args = spec['config']['commands'][command].get('arguments')

        if args is None:
            return [command]

        command_format = spec['config']['commands'][command].get('format')
        if command_format is None:
            # Construct a dictionary of all arguments required and send them
            # as a JSON string to the command.
            all_args = {}
            for k in args:
                all_args[k] = story.argument_by_name(line, k)

            return [command, ujson.dumps(all_args)]

        command_parts = command_format.split(' ')

        for k in args:
            actual = story.argument_by_name(line, k)
            for i in range(0, len(command_parts)):
                command_parts[i] = command_parts[i].replace('{' + k + '}',
                                                            actual)

        return command_parts

    @classmethod
    async def exec(cls, logger, story, line, container_name, command):
        """
        Executes a command asynchronously in the given container.

        Returns:
        Output of the process (stdout).

        Raises:
        asyncy.Exceptions.DockerError:
            If the execution failed for an unknown reason.
        """
        logger.log('container-start', container_name)
        http_client = AsyncHTTPClient()

        container = f'asyncy--{container_name}-1'

        exec_create_post_data = {
            'Container': container,
            'User': 'root',
            'Privileged': False,
            'Cmd': cls.format_command(story, line, container_name, command),
            'AttachStdin': False,
            'AttachStdout': True,
            'AttachStderr': True,
            'Tty': False
        }

        headers = {
            'Content-Type': 'application/json; charset=utf-8'
        }

        endpoint = story.app.config.DOCKER_HOST

        if story.app.config.DOCKER_TLS_VERIFY == '1':
            endpoint = endpoint.replace('http://', 'https://')

        exec_create_url = f'{endpoint}/{API_VERSION}' \
                          f'/containers/{container}/exec'

        create_kwargs = {
            'method': 'POST',
            'headers': headers,
            'body': ujson.dumps(exec_create_post_data)
        }

        cls._insert_auth_kwargs(story, create_kwargs)

        response = await cls._fetch_with_retry(story, exec_create_url,
                                               http_client, create_kwargs)

        create_result = ujson.loads(response.body)

        exec_id = create_result['Id']

        exec_start_url = f'{endpoint}/{API_VERSION}/exec/{exec_id}/start'

        exec_start_post_data = {
            'Tty': False,
            'Detach': False
        }

        exec_start_kwargs = {
            'method': 'POST',
            'headers': headers,
            'body': ujson.dumps(exec_start_post_data)
        }

        cls._insert_auth_kwargs(story, exec_start_kwargs)

        response = await cls._fetch_with_retry(story, exec_start_url,
                                               http_client, exec_start_kwargs)

        # Read our stdin/stdout multiplexed stream.
        # https://docs.docker.com/engine/api/v1.32/#operation/ContainerAttach
        stdout = ''
        stderr = ''

        while True:
            header = response.buffer.read(8)

            if header is b'':  # EOS.
                break

            length = struct.unpack('>I', header[4:])  # Big endian.

            output = response.buffer.read(length[0]).decode('utf-8')

            if header[0] == 1:
                stdout += output
            elif header[0] == 2:
                stderr += output
            else:
                raise Exception('Don\'t know what {0} in the header means'
                                .format(header[0]))

        logger.log('container-end', container_name)

        return stdout[:-1]  # Truncate the leading \n from the console.

    @classmethod
    async def _fetch_with_retry(cls, story, url, http_client, kwargs):
        try:
            return await HttpUtils.fetch_with_retry(MAX_RETRIES, story.logger,
                                                    url, http_client, kwargs)
        except HTTPError as e:
            raise DockerError(message=f'Failed to call {url}!')

    @classmethod
    def _insert_auth_kwargs(cls, story, kwargs):
        if story.app.config.DOCKER_TLS_VERIFY != '':
            kwargs['validate_cert'] = True
            cert_path = story.app.config.DOCKER_CERT_PATH
            kwargs['ca_certs'] = cert_path + '/ca.pem'
            kwargs['client_key'] = cert_path + '/key.pem'
            kwargs['client_cert'] = cert_path + '/cert.pem'<|MERGE_RESOLUTION|>--- conflicted
+++ resolved
@@ -5,12 +5,8 @@
 
 import ujson
 
-<<<<<<< HEAD
-from .Exceptions import DockerError
+from .Exceptions import ContainerSpecNotRegisteredError, DockerError
 from .utils.HttpUtils import HttpUtils
-=======
-from .Exceptions import ContainerSpecNotRegisteredError, DockerError
->>>>>>> 1e8eee17
 
 MAX_RETRIES = 3
 
